--- conflicted
+++ resolved
@@ -10,22 +10,12 @@
 
 require (
 	github.com/go-ocf/go-coap v0.0.0-20200325133359-298a26e4e9c8 // indirect
-<<<<<<< HEAD
-	github.com/pion/dtls/v2 v2.1.5 // indirect
-	github.com/pion/logging v0.2.2 // indirect
-	github.com/pion/transport v0.14.1 // indirect
-	github.com/pion/udp v0.1.2 // indirect
-	golang.org/x/crypto v0.5.0 // indirect
-	golang.org/x/net v0.5.0 // indirect
-	golang.org/x/sys v0.4.0 // indirect
-=======
 	github.com/pion/dtls/v2 v2.0.0-rc.7 // indirect
 	github.com/pion/logging v0.2.2 // indirect
 	golang.org/x/crypto v0.0.0-20200128174031-69ecbb4d6d5d // indirect
 	golang.org/x/net v0.0.0-20200320220750-118fecf932d8 // indirect
 	golang.org/x/sys v0.0.0-20191010194322-b09406accb47 // indirect
 	golang.org/x/xerrors v0.0.0-20191204190536-9bdfabe68543 // indirect
->>>>>>> 0ff7a5ee
 )
 
 replace github.com/ForgeRock/iot-edge/v7 => ../